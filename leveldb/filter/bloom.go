// Copyright (c) 2012, Suryandaru Triandana <syndtr@gmail.com>
// All rights reserved.
//
// Use of this source code is governed by a BSD-style license that can be
// found in the LICENSE file.

// This LevelDB Go implementation is based on LevelDB C++ implementation.
// Which contains the following header:
//   Copyright (c) 2011 The LevelDB Authors. All rights reserved.
//   Use of this source code is governed by a BSD-style license that can be
//   found in the LEVELDBCPP_LICENSE file. See the LEVELDBCPP_AUTHORS file
//   for names of contributors.

package filter

import (
	"github.com/syndtr/goleveldb/leveldb/hash"
	"io"
<<<<<<< HEAD
=======

	"leveldb/hash"
>>>>>>> a7e0161d
)

func bloomHash(key []byte) uint32 {
	return hash.Hash(key, 0xbc9f1d34)
}

// BloomFilter filter represent a bloom filter.
type BloomFilter struct {
	bitsPerKey, k uint32
}

// NewBloomFilter create new initialized bloom filter for given
// bitsPerKey.
func NewBloomFilter(bitsPerKey int) *BloomFilter {
	// We intentionally round down to reduce probing cost a little bit
	k := uint32(bitsPerKey) * 69 / 100 // 0.69 =~ ln(2)
	if k < 1 {
		k = 1
	} else if k > 30 {
		k = 30
	}
	return &BloomFilter{uint32(bitsPerKey), k}
}

// Name return the name of this filter. i.e. "leveldb.BuiltinBloomFilter".
func (*BloomFilter) Name() string {
	return "leveldb.BuiltinBloomFilter"
}

// CreateFilter generate filter for given set of keys and write it to
// given buffer.
func (p *BloomFilter) CreateFilter(keys [][]byte, buf io.Writer) {
	// Compute bloom filter size (in both bits and bytes)
	bits := uint32(len(keys)) * p.bitsPerKey

	// For small n, we can see a very high false positive rate.  Fix it
	// by enforcing a minimum bloom filter length.
	if bits < 64 {
		bits = 64
	}

	bytes := (bits + 7) / 8
	bits = bytes * 8

	array := make([]byte, bytes)

	for _, key := range keys {
		// Use double-hashing to generate a sequence of hash values.
		// See analysis in [Kirsch,Mitzenmacher 2006].
		h := bloomHash(key)
		delta := (h >> 17) | (h << 15) // Rotate right 17 bits
		for i := uint32(0); i < p.k; i++ {
			bitpos := h % bits
			array[bitpos/8] |= (1 << (bitpos % 8))
			h += delta
		}
	}

	buf.Write(array)
	buf.Write([]byte{byte(p.k)})
}

// KeyMayMatch test whether given key on the list.
func (p *BloomFilter) KeyMayMatch(key, filter []byte) bool {
	l := uint32(len(filter))
	if l < 2 {
		return false
	}

	bits := (l - 1) * 8

	// Use the encoded k so that we can read filters generated by
	// bloom filters created using different parameters.
	k := uint32(filter[l-1])
	if k > 30 {
		// Reserved for potentially new encodings for short bloom filters.
		// Consider it a match.
		return true
	}

	h := bloomHash(key)
	delta := (h >> 17) | (h << 15) // Rotate right 17 bits
	for i := uint32(0); i < k; i++ {
		bitpos := h % bits
		if (uint32(filter[bitpos/8]) & (1 << (bitpos % 8))) == 0 {
			return false
		}
		h += delta
	}

	return true
}<|MERGE_RESOLUTION|>--- conflicted
+++ resolved
@@ -14,13 +14,9 @@
 package filter
 
 import (
+	"io"
+
 	"github.com/syndtr/goleveldb/leveldb/hash"
-	"io"
-<<<<<<< HEAD
-=======
-
-	"leveldb/hash"
->>>>>>> a7e0161d
 )
 
 func bloomHash(key []byte) uint32 {
